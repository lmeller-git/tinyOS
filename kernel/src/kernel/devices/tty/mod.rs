use core::fmt::Debug;

use alloc::{sync::Arc, vec};
use sink::{FBBACKEND, FbBackend, SERIALBACKEND, SerialBackend, TTYReceiver};
use source::{KEYBOARDBACKEND, KeyboardBackend, TTYInput};

use super::{FdEntry, FdTag, RawFdEntry};

<<<<<<< HEAD
pub mod io;
=======
mod io;
>>>>>>> 67ee0da2
pub mod sink;
pub mod source;

pub trait TTYSink: Debug {
    fn write(&self, bytes: &[u8]);
    fn flush(&self);
}

pub trait TTYSource: Debug {
    fn read(&self) -> Option<u8>;
}

pub struct TTYBuilder {}

impl TTYBuilder {
    pub fn keyboard<T: FdTag>(self) -> FdEntry<T> {
        let backend = TTYInput::new(KEYBOARDBACKEND.get().unwrap().clone());
        FdEntry::new(RawFdEntry::TTYSource(vec![Arc::new(backend)]))
    }

    pub fn serial<T: FdTag>(self) -> FdEntry<T> {
        let backend = TTYReceiver::new(SERIALBACKEND.get().unwrap().clone());
        FdEntry::new(RawFdEntry::TTYSink(vec![Arc::new(backend)]))
    }

    pub fn fb<T: FdTag>(self) -> FdEntry<T> {
        let backend = TTYReceiver::new(FBBACKEND.get().unwrap().clone());
        FdEntry::new(RawFdEntry::TTYSink(vec![Arc::new(backend)]))
    }
}

pub fn init() {
    sink::init_tty_sinks();
    source::init_source_tty();
}

#[macro_export]
macro_rules! print {
    () => {};
    ($($arg:tt)*) => { $crate::kernel::devices::tty::io::__write_stdout(format_args!($($arg)*)) };
}

#[macro_export]
macro_rules! println {
    () => { $crate::print!("\n")};
    ($($arg:tt)*) => { $crate::print!("{}\n", format_args!($($arg)*))};
}

#[macro_export]
macro_rules! dbg {
    () => {};
    ($($arg:tt)*) => {
        todo!()
    };
}

#[macro_export]
macro_rules! eprint {
    () => {};
    ($($arg:tt)*) => {
        todo!()
    };
}

#[macro_export]
macro_rules! eprintln {
    () => {
        $crate::eprint!("\n")
    };
    ($($arg:tt)*) => {
        $crate::eprint!("{}\n", format_args!($($arg)*))
    };
}

#[macro_export]
macro_rules! serial_println {
    () => {
        $crate::serial_print!("\n")
    };
    ($($arg:tt)*) => {
        $crate::serial_print!("{}\n", format_args!($($arg)*))
    };
}
#[macro_export]
macro_rules! serial_print {
    () => {};
    ($($arg:tt)*) => {
        $crate::kernel::devices::tty::io::__serial_stub(format_args!($($arg)*))
    };
}
#[macro_export]
macro_rules! cross_println {
    () => {
        $crate::cross_print!("\n")
    };
    ($($arg:tt)*) => {
        $crate::cross_print!("{}\n", format_args!($($arg)*))
    };
}
#[macro_export]
macro_rules! cross_print {
    () => {};
    ($($arg:tt)*) => {
        $crate::print!("{}", format_args!($($arg)*));
        $crate::serial_print!("{}", format_args!($($arg)*))
    };
}<|MERGE_RESOLUTION|>--- conflicted
+++ resolved
@@ -6,11 +6,8 @@
 
 use super::{FdEntry, FdTag, RawFdEntry};
 
-<<<<<<< HEAD
+
 pub mod io;
-=======
-mod io;
->>>>>>> 67ee0da2
 pub mod sink;
 pub mod source;
 
