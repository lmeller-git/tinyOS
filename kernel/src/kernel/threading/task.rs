use alloc::{boxed::Box, format, string::String, sync::Arc, vec};
use core::{
    cell::UnsafeCell,
    fmt::{Debug, Display, LowerHex},
    marker::PhantomData,
    pin::Pin,
    ptr::null,
    sync::atomic::{AtomicU8, AtomicU32, AtomicU64, AtomicUsize, Ordering},
};

use super::{ProcessEntry, ThreadingError};
use crate::{
    arch::{
        self,
        context::{
            KTaskInfo,
            USER_STACK_SIZE,
            USER_STACK_START,
            UsrTaskInfo,
            allocate_kstack,
            allocate_userstack,
            copy_ustack_mappings_into,
            init_kernel_task,
            init_usr_task,
            unmap_ustack_mappings,
        },
        interrupt,
        mem::{Cr3, Cr3Flags, PageSize, PhysFrame, Size4KiB, VirtAddr},
    },
    eprintln,
    kernel::{
        elf::apply,
        fd::{FDMap, File, FileDescriptor, MaybeOwned, STDERR_FILENO, STDIN_FILENO, STDOUT_FILENO},
        fs::{self, Path},
        mem::{
            align_up,
            paging::{
                APageTable,
                PAGETABLE,
                TaskPageTable,
                create_new_pagedir,
                get_frame_alloc,
                get_kernel_pagetbl_root,
            },
        },
        threading::{tls, trampoline::TaskExitInfo},
    },
    serial_println,
    sync::locks::{Mutex, RwLock},
};

pub const USER_MMAP_START: usize = 0x9000_000_0000;

pub trait TaskRepr: Debug + Sized {
    fn tidx(&self) -> usize;
    fn tid(&self) -> ThreadID;
    fn pgrid(&self) -> ProcessGroupID;
    fn pid(&self) -> ProcessID;
    fn krsp(&self) -> VirtAddr;
    fn set_krsp(&self, addr: &VirtAddr);
    fn privilege(&self) -> PrivilegeLevel;
    #[allow(clippy::mut_from_ref)]
    fn pagedir(&self) -> &'static mut APageTable<'static>;
    fn state(&self) -> TaskState;
    fn set_state(&self, state: TaskState);
    fn state_data(&self) -> &Mutex<TaskStateData>;
    fn name(&self) -> Option<&str>;
    fn exit_info(&self) -> &TaskExitInfo;
    fn kstack_top(&self) -> &VirtAddr;
    fn fd(&self, descriptor: FileDescriptor) -> Option<Arc<File>>;
    fn add_fd(&self, descriptor: FileDescriptor, f: impl Into<Arc<File>>) -> Option<Arc<File>>;
    fn remove_fd(&self, descriptor: FileDescriptor) -> Option<Arc<File>>;
    fn add_next_file(&self, f: impl Into<Arc<File>>) -> FileDescriptor;
    fn next_fd(&self) -> FileDescriptor;
    fn next_addr(&self) -> &AtomicUsize;
    fn ensure_ready(self) -> Result<Self, ThreadingError>;
}

#[repr(u8)]
#[derive(Debug, Clone, Copy, PartialEq, Eq, Default)]
pub enum PrivilegeLevel {
    Kernel,
    User,
    #[default]
    Unset,
}

// a task represents a single thread in some process (where this thread may be the only one).
// Core contains data shared across threads in a process
// metadata contains data owned by each thread
// TaskID > 0 is globally unique and refers to a specific thread, which existed at some point

// TODO: we should replace MaybeOwned by an Arc<TaskCore>, and inititalize in another way
// Maybe not an Arc, but some type that we can enforce to be shared after taskBuilder::build() finishes.

#[derive(Debug)]
pub struct Task {
    pub metadata: TaskMetadata,
    pub core: MaybeOwned<TaskCore>,
}

#[derive(Debug)]
pub struct TaskCore {
    pub pagedir: UnsafeCell<APageTable<'static>>,
    pub heap_size: AtomicUsize,
    pub pid: ProcessID,
    pub pgrid: ProcessGroupID,
    pub fd_table: RwLock<FDMap>,
    pub next_free_addr: AtomicUsize,
    pub name: Option<String>,
    pub parent: Option<ThreadID>,
    pub state: AtomicU8,
    pub tidx: AtomicUsize,
    _private: PhantomData<()>,
}

unsafe impl Sync for TaskCore {}
unsafe impl Send for TaskCore {}

#[derive(Debug)]
pub struct TaskMetadata {
    pub state_data: Mutex<TaskStateData>,
    pub state: AtomicU8,
    pub exit_info: Pin<Box<TaskExitInfo>>,
    pub tid: ThreadID,
    pub user_stack_top: Option<VirtAddr>,
    pub ursp: Option<AtomicU64>,
    pub krsp: AtomicU64,
    pub kernel_stack_top: VirtAddr,
    pub privilege: PrivilegeLevel,
    _private: PhantomData<()>,
}

impl Task {
    fn new() -> Self {
        Self {
            metadata: TaskMetadata::new(),
            core: TaskCore::new().into(),
        }
    }
}

impl TaskCore {
    fn new() -> Self {
        let (pgrid, pid) = if let Some(current) = tls::task_data().current_thread()
            && let Some(group) = tls::task_data().current_pgr()
        {
            (current.pgrid(), group.read().next_pid())
        } else {
            (0.into(), 0.into())
        };

        Self {
            name: None,
            parent: tls::task_data()
                .current_thread()
                .map(|current| current.tid()),
            pid,   // copied from parent if thread
            pgrid, // copied from parent if exists or thread
            pagedir: APageTable::global().into(),
            heap_size: 0.into(),
            next_free_addr: AtomicUsize::new(0),
            fd_table: RwLock::default(),
            state: (TaskState::default() as u8).into(),
            tidx: 1.into(), // this is initalized at 1, as the first thread will not use this number. thus we must "pre increment" it
            _private: PhantomData,
        }
    }

    fn with_fd_table(mut self, table: FDMap) -> Self {
        self.fd_table = table.into();
        self
    }

    fn with_next_free(self, addr: usize) -> Self {
        self.next_free_addr.store(addr, Ordering::Relaxed);
        self
    }

    fn with_name(mut self, name: String) -> Self {
        self.name.replace(name);
        self
    }

    pub fn get_process_state(&self) -> TaskState {
        self.state.load(Ordering::Acquire).into()
    }

    pub fn set_process_state(&self, state: TaskState) {
        self.state.store(state as u8, Ordering::Release);
    }
}

impl TaskMetadata {
    fn new() -> Self {
        Self {
            state_data: TaskStateData::default().into(),
            exit_info: Box::pin(TaskExitInfo::default()),
            state: (TaskState::default() as u8).into(),
            privilege: PrivilegeLevel::default(),
            tid: get_tid(),
            krsp: 0.into(),
            kernel_stack_top: VirtAddr::zero(),
            user_stack_top: None,
            ursp: None,
            _private: PhantomData,
        }
    }

    fn with_state(mut self, data: TaskStateData) -> Self {
        self.state_data = data.into();
        self
    }
}

impl TaskRepr for Task {
    fn tid(&self) -> ThreadID {
        self.metadata.tid
    }

    /// SAFETY: this only gives the current highest tidx, NOT the tidx of the current thread
    fn tidx(&self) -> usize {
        self.core.tidx.load(Ordering::Relaxed)
    }

    fn pgrid(&self) -> ProcessGroupID {
        self.core.pgrid
    }

    fn krsp(&self) -> VirtAddr {
        VirtAddr::new(self.metadata.krsp.load(Ordering::Relaxed))
    }

    fn set_krsp(&self, addr: &VirtAddr) {
        self.metadata.krsp.store(addr.as_u64(), Ordering::Relaxed);
    }

    fn privilege(&self) -> PrivilegeLevel {
        self.metadata.privilege
    }

    // SAFTEY: This operation is safe IFF APageTable ownes ONLY locked types / shared refs.
    // Further, APageTable does NOT really live for 'static, it will be deallocated, once Task gets cleaned up.
    // Thus we must ensure, that no references remain (to be used) on cleanup.
    // Since the task will not be picked up after cleanup, this is only possible to occur, if some other task tries to use this tasks pagedir.
    // This should not be done anyways.
    // TODO: this should probably be marked as unsafe
    fn pagedir(&self) -> &'static mut APageTable<'static> {
        unsafe { &mut *self.core.pagedir.get() }
    }

    fn state(&self) -> TaskState {
        self.metadata.state.load(Ordering::Acquire).into()
    }

    fn set_state(&self, state: TaskState) {
        self.metadata.state.store(state as u8, Ordering::Release);
    }

    fn state_data(&self) -> &Mutex<TaskStateData> {
        &self.metadata.state_data
    }

    fn name(&self) -> Option<&str> {
        self.core.name.as_deref()
    }

    fn exit_info(&self) -> &TaskExitInfo {
        self.metadata.exit_info.as_ref().get_ref()
    }

    fn kstack_top(&self) -> &VirtAddr {
        &self.metadata.kernel_stack_top
    }

    fn fd(&self, descriptor: FileDescriptor) -> Option<Arc<File>> {
        self.core.fd_table.read().get(&descriptor).cloned()
    }

    /// inserts a K, V pair into fd table. If K was present, old V is returned in Some
    fn add_fd(&self, descriptor: FileDescriptor, f: impl Into<Arc<File>>) -> Option<Arc<File>> {
        self.core.fd_table.write().insert(descriptor, f.into())
    }

    fn remove_fd(&self, descriptor: FileDescriptor) -> Option<Arc<File>> {
        self.core.fd_table.write().remove(&(descriptor as u32))
    }

    fn add_next_file(&self, f: impl Into<Arc<File>>) -> FileDescriptor {
        let next_fd = self.next_fd();
        self.add_fd(next_fd, f);
        next_fd
    }

    fn next_fd(&self) -> FileDescriptor {
        self.core
            .fd_table
            .read()
            .last_key_value()
            .map(|(k, _)| *k + 1)
            .unwrap_or(0)
    }

    fn next_addr(&self) -> &AtomicUsize {
        &self.core.next_free_addr
    }

    fn ensure_ready(mut self) -> Result<Self, ThreadingError> {
        self.core = self.core.into_shared();
        Ok(self)
    }

    fn pid(&self) -> ProcessID {
        self.core.pid
    }
}

// in principle Task is Send + Sync, however care has to be taken, that fields such as nmae are properly synchronized. Might lock this.
unsafe impl Send for Task {}
unsafe impl Sync for Task {}

#[repr(transparent)]
#[derive(Debug, PartialEq, Eq, Clone, Copy)]
pub struct Arg(usize);

impl Arg {
    pub fn from_usize(v: usize) -> Self {
        Self(v)
    }

    pub fn from_ptr<T>(ptr: *mut T) -> Self {
        Self(ptr as usize)
    }

    pub fn from_val<T>(v: T) -> Self {
        let boxed = Box::new(v);
        Self::from_ptr(Box::into_raw(boxed))
    }

    pub fn from_fn<F>(func: F) -> Self
    where
        F: FnOnce() + 'static + Send,
    {
        let boxed: Box<dyn FnOnce() + Send + 'static> = Box::new(func);
        let ptr = Box::new(boxed);
        Self::from_ptr(Box::into_raw(ptr))
    }

    pub unsafe fn as_val<T>(&self) -> T {
        let boxed = unsafe { Box::from_raw(self.0 as *mut T) };
        *boxed
    }

    pub unsafe fn as_closure(&self) -> Box<dyn FnOnce() + 'static + Send> {
        unsafe { *Box::from_raw(self.0 as *mut Box<dyn FnOnce() + 'static + Send>) }
    }
}

impl Default for Arg {
    fn default() -> Self {
        //TODO this should be null()
        Self(42)
    }
}

impl LowerHex for Arg {
    fn fmt(&self, f: &mut core::fmt::Formatter<'_>) -> core::fmt::Result {
        write!(f, "{:#x}", self.0)?;
        Ok(())
    }
}

#[repr(transparent)]
#[derive(Default, Debug, PartialEq, Eq)]
pub struct Args([Arg; 6]);

impl Args {
    pub fn new(s: [Arg; 6]) -> Self {
        Self(s)
    }

    pub fn get_mut(&mut self, idx: usize) -> &mut Arg {
        self.0.get_mut(idx).expect("cannot index over max_args")
    }

    pub fn get(&self, idx: usize) -> &Arg {
        self.0.get(idx).expect("cannot index over max_args")
    }
}

#[macro_export]
#[allow(unused_mut)]
macro_rules! args {
    ($($arg:expr),* $(,)?) => {{
        const MAX_ARGS: usize = 6;
        #[allow(unused_mut)]
        let mut arr = [$crate::kernel::threading::task::Arg::default(); MAX_ARGS];
        #[allow(unused_mut, unused_assignments)]
        let mut idx = 0;
        $(
            if idx < MAX_ARGS {
                arr[idx] = $crate::kernel::threading::task::Arg::from_val($arg);
                #[allow(unused_asignments)]
                idx += 1;
            }
        )*
        crate::kernel::threading::task::Args::new(arr)
    }};
}

pub struct Uninit;
pub struct Init<'data> {
    elf_data: Option<&'data [u8]>,
}

impl<'data> Init<'data> {
    fn new(bytes: &'data [u8]) -> Self {
        Self {
            elf_data: Some(bytes),
        }
    }
}

#[allow(clippy::derivable_impls)]
impl Default for Init<'_> {
    fn default() -> Self {
        Self { elf_data: None }
    }
}

#[allow(dead_code)]
pub struct Ready<I> {
    inner: I,
    exit: TaskExitInfo,
}

impl From<KTaskInfo> for Ready<KTaskInfo> {
    fn from(value: KTaskInfo) -> Self {
        Self {
            inner: value,
            exit: TaskExitInfo::default(),
        }
    }
}

impl From<UsrTaskInfo> for Ready<UsrTaskInfo> {
    fn from(value: UsrTaskInfo) -> Self {
        Self {
            inner: value,
            exit: TaskExitInfo::default(),
        }
    }
}

impl<'a> From<ExtendedUsrTaskInfo<'a>> for Ready<ExtendedUsrTaskInfo<'a>> {
    fn from(value: ExtendedUsrTaskInfo<'a>) -> Self {
        Self {
            inner: value,
            exit: TaskExitInfo::default(),
        }
    }
}
#[repr(C)]
#[derive(Default, Debug)]
pub struct TaskData {
    args: Args,
}

pub struct TaskBuilder<T: TaskRepr, S> {
    inner: T,
    entry: VirtAddr,
    data: TaskData,
    _marker: S,
}

pub struct ExtendedUsrTaskInfo<'a> {
    info: UsrTaskInfo,
    _phatom: PhantomData<&'a ()>,
}

impl<T, S> TaskBuilder<T, S>
where
    T: TaskRepr,
{
    pub fn with_args(mut self, args: Args) -> Self {
        self.data.args = args;
        self
    }
}

impl<S> TaskBuilder<Task, S> {
    pub fn with_name(mut self, name: String) -> TaskBuilder<Task, S> {
        self.inner.core.try_mut().unwrap().name.replace(name);
        self
    }

    pub fn with_exit_info(mut self, exit_info: TaskExitInfo) -> TaskBuilder<Task, S> {
        *self.inner.metadata.exit_info = exit_info;
        self
    }

    pub fn with_file(self, fd: FileDescriptor, f: File) -> TaskBuilder<Task, S> {
        _ = self.inner.add_fd(fd, f);
        self
    }

    /// adds open files of current into the new process, if current is accessible, else uses defaults for stdin, stderr and stdout
    pub fn with_default_files(self, clone_these: bool) -> TaskBuilder<Task, S> {
        if clone_these && let Some(current) = tls::task_data().current_thread() {
            self.override_files(
                current
                    .core
                    .fd_table
                    .read()
                    .iter()
                    .map(|(&fd, f)| (fd, f.clone())),
            )
        } else {
            let stdin =
                fs::open(Path::new("/proc/kernel/io/keyboard"), fs::OpenOptions::READ).unwrap();
            let stdout = fs::open(
                Path::new("/proc/kernel/io/fbbackend"),
                fs::OpenOptions::READ | fs::OpenOptions::WRITE,
            )
            .unwrap();
            let stderr = fs::open(
                Path::new("/proc/kernel/io/serial"),
                fs::OpenOptions::READ | fs::OpenOptions::WRITE,
            )
            .unwrap();

            self.override_files(
                [
                    (STDIN_FILENO, stdin.into()),
                    (STDOUT_FILENO, stdout.into()),
                    (STDERR_FILENO, stderr.into()),
                ]
                .into_iter(),
            )
        }
    }

    pub fn override_files(
        self,
        files: impl Iterator<Item = (FileDescriptor, Arc<File>)>,
    ) -> TaskBuilder<Task, S> {
        let mut table = self.inner.core.fd_table.write();
        for (fd, f) in files {
            table
                .entry(fd)
                .and_modify(|v| *v = f.clone())
                .or_insert(f.clone());
        }
        drop(table);
        self
    }
}

impl TaskBuilder<Task, Uninit> {
    pub unsafe fn from_addr<'a>(
        addr: VirtAddr,
    ) -> Result<TaskBuilder<Task, Init<'a>>, ThreadingError> {
        Ok(TaskBuilder::<Task, Init> {
            inner: Task::new(),
            entry: addr,
            data: TaskData::default(),
            _marker: Init::default(),
        })
    }

    pub fn from_fn<'a>(func: ProcessEntry) -> Result<TaskBuilder<Task, Init<'a>>, ThreadingError> {
        Ok(TaskBuilder::<Task, Init> {
            inner: Task::new(),
            entry: VirtAddr::new(func as usize as u64),
            data: TaskData::default(),
            _marker: Init::default(),
        })
    }

    pub fn from_bytes<'data>(
        bytes: &'data [u8],
    ) -> Result<TaskBuilder<Task, Init<'data>>, ThreadingError> {
        Ok(TaskBuilder::<Task, Init> {
            inner: Task::new(),
            entry: VirtAddr::zero(),
            data: TaskData::default(),
            _marker: Init::new(bytes),
        })
    }
}

impl TaskBuilder<Task, Init<'_>> {
    pub fn as_kernel(mut self) -> Result<TaskBuilder<Task, Ready<KTaskInfo>>, ThreadingError> {
        let stack_top = allocate_kstack()?;
        self.inner
            .metadata
            .krsp
            .store(stack_top.as_u64(), Ordering::Relaxed);
        self.inner.metadata.kernel_stack_top = stack_top;
        self.inner.metadata.privilege = PrivilegeLevel::Kernel;
        let info = KTaskInfo::new(
            self.entry,
            VirtAddr::new(self.inner.metadata.krsp.load(Ordering::Relaxed)),
        );
        Ok(TaskBuilder {
            inner: self.inner,
            entry: self.entry,
            data: self.data,
            _marker: info.into(),
        })
    }

    pub fn as_usr<'a>(
        mut self,
    ) -> Result<TaskBuilder<Task, Ready<ExtendedUsrTaskInfo<'a>>>, ThreadingError> {
        let kstack = allocate_kstack()?;
        let tbl = create_new_pagedir::<'a, '_>().map_err(|e| ThreadingError::PageDirNotBuilt)?;
        let mut tbl = APageTable::owned(tbl.into());

        let usr_end = allocate_userstack(&mut tbl, USER_STACK_START.align_up(Size4KiB::SIZE))?;

        self.inner
            .metadata
            .krsp
            .store(kstack.as_u64(), Ordering::Relaxed);
        self.inner.metadata.kernel_stack_top = kstack;

        self.inner.metadata.user_stack_top.replace(usr_end);
        self.inner
            .metadata
            .ursp
            .replace(AtomicU64::new(usr_end.as_u64()));

        self.inner.metadata.privilege = PrivilegeLevel::User;
        self.inner
            .core
            .next_free_addr
            .store(USER_MMAP_START, Ordering::Relaxed);

        if let Some(data) = self._marker.elf_data {
            let bytes = elf::ElfBytes::minimal_parse(data)
                .map_err(|e| ThreadingError::Unknown(format!("{:#?}", e)))?;
            self.entry = VirtAddr::new(bytes.ehdr.e_entry);
            apply(&bytes, data, &mut tbl)
                .map_err(|e| ThreadingError::Unknown(format!("{:#?}", e)))?;
        }

        let info = UsrTaskInfo::new(
            self.entry,
            VirtAddr::new(self.inner.metadata.krsp.load(Ordering::Relaxed)),
            usr_end,
            tbl.try_get_owned().unwrap().lock().root.start_address(),
        );

        let _marker = ExtendedUsrTaskInfo {
            info,
            _phatom: PhantomData,
        }
        .into();

        unsafe {
            self.inner.core.try_mut().unwrap().pagedir.replace(tbl);
        }

        Ok(TaskBuilder {
            inner: self.inner,
            entry: self.entry,
            data: self.data,
            _marker,
        })
    }

    pub fn like_existing_usr<'a>(
        mut self,
        task: &Task,
    ) -> Result<TaskBuilder<Task, Ready<ExtendedUsrTaskInfo<'a>>>, ThreadingError> {
        let core = task
            .core
            .try_clone()
            .ok_or(ThreadingError::Unknown("The tasks core is owned".into()))?;
        let next_idx = task.core.tidx.fetch_add(1, Ordering::Release);

        self.inner.core = core;

        let kstack = allocate_kstack()?;
        let tbl = self.inner.pagedir();
        let usr_end = allocate_userstack(
            tbl,
            USER_STACK_START.align_up(Size4KiB::SIZE)
                + align_up(next_idx * USER_STACK_SIZE, Size4KiB::SIZE as usize) as u64,
        )?;

        self.inner.metadata.krsp = AtomicU64::new(kstack.as_u64());
        self.inner.metadata.kernel_stack_top = kstack;

        self.inner.metadata.user_stack_top.replace(usr_end);
        self.inner
            .metadata
            .ursp
            .replace(AtomicU64::new(usr_end.as_u64()));

        let info = UsrTaskInfo::new(
            self.entry,
            kstack,
            usr_end,
            tbl.try_get_owned()
                .ok_or(ThreadingError::Unknown(
                    "Pagetable not owned taskTable".into(),
                ))?
                .lock()
                .root
                .start_address(),
        );

        let _marker = ExtendedUsrTaskInfo {
            info,
            _phatom: PhantomData,
        }
        .into();

        Ok(TaskBuilder {
            inner: self.inner,
            entry: self.entry,
            data: self.data,
            _marker,
        })
    }
}

impl<T: TaskRepr> TaskBuilder<T, Ready<ExtendedUsrTaskInfo<'_>>> {
    pub fn allocate_argc_argv(
        mut self,
        argc: *const u8,
        argc_size: usize,
        argv: *const u8,
        argv_size: usize,
    ) -> Self {
        let mut current_top = self._marker.inner.info.usr_stack_top;

<<<<<<< HEAD
        let argc_ptr = if !argc.is_null() && argc_size > 0 {
            let stack_top = current_top.as_mut_ptr();
            unsafe {
                core::ptr::copy_nonoverlapping(argc, stack_top, argc_size);
=======
        let active_table_root: PhysFrame<Size4KiB> = if let Some(current) =
            tls::task_data().current_thread()
            && let Some(task_tbl) = current.pagedir().try_get_owned()
        {
            task_tbl.lock().root
        } else {
            get_kernel_pagetbl_root().clone()
        };

        // copy data into kernel heap to ensure access across address spaces
        let mut kernel_buf = vec![0; argc_size + argv_size];
        if !argc.is_null() && argc_size > 0 {
            unsafe { core::ptr::copy_nonoverlapping(argc, kernel_buf.as_mut_ptr(), argc_size) };
        }
        if !argv.is_null() && argv_size > 0 {
            unsafe {
                core::ptr::copy_nonoverlapping(
                    argv,
                    kernel_buf[argc_size..].as_mut_ptr(),
                    argv_size,
                )
            };
        }

        let _alloc = get_frame_alloc().lock();

        unsafe {
            interrupt::disable();
            Cr3::write(get_kernel_pagetbl_root().clone(), Cr3Flags::empty());
        }
        drop(_alloc);

        copy_ustack_mappings_into(self.inner.pagedir(), &mut *PAGETABLE.lock());

        let argc_ptr = if !argc.is_null() && argc_size > 0 {
            serial_println!(
                "setting up argc with size {} at {:#x}",
                argc_size,
                current_top.as_u64()
            );
            let stack_top = current_top.as_mut_ptr();
            unsafe {
                core::ptr::copy_nonoverlapping(kernel_buf.as_ptr(), stack_top, argc_size);
>>>>>>> 04de4494
            }
            current_top -= argc_size as u64;
            stack_top
        } else {
            core::ptr::null()
        };

<<<<<<< HEAD
        let argv_ptr = if !argc.is_null() && argv_size > 0 {
            let stack_top = current_top.as_mut_ptr();
            unsafe {
                core::ptr::copy_nonoverlapping(argv, stack_top, argv_size);
=======
        let argv_ptr = if !argv.is_null() && argv_size > 0 {
            let stack_top = current_top.as_mut_ptr();
            unsafe {
                core::ptr::copy_nonoverlapping(
                    kernel_buf[argc_size..].as_ptr(),
                    stack_top,
                    argv_size,
                );
>>>>>>> 04de4494
            }
            current_top -= argv_size as u64;
            stack_top
        } else {
            core::ptr::null()
        };

<<<<<<< HEAD
=======
        unmap_ustack_mappings(&mut PAGETABLE.lock());
        unsafe {
            Cr3::write(active_table_root, Cr3Flags::empty());
            interrupt::enable();
        }

>>>>>>> 04de4494
        self.data.args = Args([
            Arg::from_ptr(argc_ptr as *mut u8),
            Arg::from_ptr(argv_ptr as *mut u8),
            Arg::from_usize(argc_size),
            Arg::from_usize(argv_size),
            Arg::default(),
            Arg::default(),
        ]);

        self._marker.inner.info.usr_stack_top = current_top;
        self
    }

    pub fn build(mut self) -> T {
        let active_table_root: PhysFrame<Size4KiB> = if let Some(current) =
            tls::task_data().current_thread()
            && let Some(task_tbl) = current.pagedir().try_get_owned()
        {
            task_tbl.lock().root
        } else {
            get_kernel_pagetbl_root().clone()
        };
        let _alloc = get_frame_alloc().lock();

        unsafe {
            interrupt::disable();
            Cr3::write(get_kernel_pagetbl_root().clone(), Cr3Flags::empty());
        }
        drop(_alloc);

        copy_ustack_mappings_into(self.inner.pagedir(), &mut *PAGETABLE.lock());
        serial_println!("building usr stack");

        let next_top =
            unsafe { init_usr_task(&self._marker.inner.info, self.inner.exit_info(), &self.data) };

        unmap_ustack_mappings(&mut PAGETABLE.lock());

        unsafe {
            Cr3::write(active_table_root, Cr3Flags::empty());
            interrupt::enable();
        }

        self.inner.set_krsp(&next_top);
        // transmute core into a shared ptr, in order to
        // a) make fields immutable
        // b) allow threads with same core
        // After this point no exculsive refs to task are possible anyways
        self.inner.ensure_ready().unwrap()
    }
}

impl<T: TaskRepr> TaskBuilder<T, Ready<KTaskInfo>> {
    pub fn build(self) -> T {
        let next_top =
            unsafe { init_kernel_task(&self._marker.inner, self.inner.exit_info(), &self.data) };
        self.inner.set_krsp(&next_top);
        self.inner.ensure_ready().unwrap()
    }
}

#[derive(Debug, Clone, PartialEq, Eq, Default)]
#[repr(u8)]
pub enum TaskState {
    Running,
    #[default]
    Ready,
    Blocking,
    Sleeping,
    Zombie,
}

impl TaskState {
    pub fn new() -> Self {
        Self::Ready
    }
}

impl From<u8> for TaskState {
    fn from(value: u8) -> Self {
        match value {
            0 => Self::Running,
            1 => Self::Ready,
            2 => Self::Blocking,
            3 => Self::Sleeping,
            4 => Self::Zombie,
            _ => panic!("invalid enum variant"),
        }
    }
}

impl From<&AtomicU8> for TaskState {
    fn from(value: &AtomicU8) -> Self {
        value.load(Ordering::Relaxed).into()
    }
}

#[derive(Debug, Clone, PartialEq, Eq, Default)]
pub enum TaskStateData {
    Exit(ExitInfo),
    #[default]
    None,
}

#[derive(Debug, Clone, PartialEq, Eq)]
pub struct ExitInfo {
    pub exit_code: u32,
    pub signal: Option<u8>,
}

#[derive(Debug, Clone, Hash, PartialEq, Eq, Copy, PartialOrd, Ord, Default)]
#[repr(transparent)]
pub struct ThreadID {
    inner: u64,
}

impl ThreadID {
    pub fn new() -> Self {
        get_tid()
    }

    pub fn get_inner(&self) -> u64 {
        self.inner
    }
}

impl From<u64> for ThreadID {
    fn from(value: u64) -> Self {
        Self { inner: value }
    }
}

impl From<AtomicU64> for ThreadID {
    fn from(value: AtomicU64) -> Self {
        value.load(Ordering::Acquire).into()
    }
}

impl From<&AtomicU64> for ThreadID {
    fn from(value: &AtomicU64) -> Self {
        value.load(Ordering::Acquire).into()
    }
}

impl Display for ThreadID {
    fn fmt(&self, f: &mut core::fmt::Formatter<'_>) -> core::fmt::Result {
        writeln!(f, "TaskID {{ {} }}", self.inner)
    }
}

#[derive(Hash, PartialEq, Eq, PartialOrd, Ord, Clone, Copy, Debug, Default)]
pub struct ProcessID(pub u64);

impl From<u64> for ProcessID {
    fn from(value: u64) -> Self {
        Self(value)
    }
}

#[derive(Hash, PartialEq, Eq, PartialOrd, Ord, Clone, Copy, Debug, Default)]
pub struct ProcessGroupID(pub u64);

impl From<u64> for ProcessGroupID {
    fn from(value: u64) -> Self {
        Self(value)
    }
}

pub fn get_tid() -> ThreadID {
    // PIDs start at 1 since locks use 0 as default value for "held by thread x"
    static CURRENT_PID: AtomicU64 = AtomicU64::new(1);
    let current = CURRENT_PID.fetch_add(1, Ordering::Relaxed);
    ThreadID { inner: current }
}

#[cfg(feature = "test_run")]
mod tests {
    use os_macros::{kernel_test, with_default_args};

    use super::*;
    use crate::kernel::threading::{ProcessReturn, spawn_fn};

    #[kernel_test]
    fn zero_args() {
        let a0 = args!();
        assert_eq!(
            a0,
            Args::new([
                Arg::default(),
                Arg::default(),
                Arg::default(),
                Arg::default(),
                Arg::default(),
                Arg::default()
            ])
        );
    }

    #[kernel_test]
    fn closure_arg() {
        let handle = Arc::new(AtomicU64::new(0));
        let handle_clone = handle.clone();
        let arg = Arg::from_fn(move || {
            handle_clone.store(42, Ordering::Relaxed);
        });

        unsafe { (arg.as_closure())() };

        assert_eq!(handle.load(Ordering::Relaxed), 42);
    }

    #[kernel_test]
    fn any_args() {
        #[derive(Debug, Eq, PartialEq)]
        struct Foo {
            a: usize,
        }

        let args = args!(1, "hello", Foo { a: 1 }, Box::new(42));
        unsafe {
            assert_eq!(args.0[0].as_val::<usize>(), 1);
            assert_eq!(args.0[1].as_val::<&str>(), "hello");
            assert_eq!(args.0[2].as_val::<Foo>(), Foo { a: 1 });
            assert_eq!(args.0[3].as_val::<Box<usize>>(), Box::new(42));
            assert_eq!(args.0[4].0, Arg::default().0);
            assert_eq!(args.0[5].0, Arg::default().0);
        }
    }

    #[with_default_args]
    extern "C" fn foo() -> ProcessReturn {
        _arg0.0 + _arg1.0 + _arg2.0 + _arg3.0 + _arg4.0 + _arg5.0
    }

    #[with_default_args]
    extern "C" fn bar(v1: Arg) -> ProcessReturn {
        let v1 = unsafe { v1.as_val::<&str>() };
        assert_eq!(v1, "hello");
        assert_eq!(unsafe { _arg1.as_val::<i64>() }, 4242);
        assert_eq!(unsafe { _arg2.as_val::<Box<u8>>() }, Box::new(42));
        ProcessReturn::default()
    }

    #[kernel_test]
    fn with_args() {
        let handle = spawn_fn(foo, args!()).unwrap();
        let handle2 = spawn_fn(bar, args!("hello", 4242, Box::new(42))).unwrap();
        assert_eq!(handle.wait(), Ok(Arg::default().0 * 6));
        assert_eq!(handle2.wait(), Ok(ProcessReturn::default()));
    }
}<|MERGE_RESOLUTION|>--- conflicted
+++ resolved
@@ -736,13 +736,6 @@
         argv_size: usize,
     ) -> Self {
         let mut current_top = self._marker.inner.info.usr_stack_top;
-
-<<<<<<< HEAD
-        let argc_ptr = if !argc.is_null() && argc_size > 0 {
-            let stack_top = current_top.as_mut_ptr();
-            unsafe {
-                core::ptr::copy_nonoverlapping(argc, stack_top, argc_size);
-=======
         let active_table_root: PhysFrame<Size4KiB> = if let Some(current) =
             tls::task_data().current_thread()
             && let Some(task_tbl) = current.pagedir().try_get_owned()
@@ -786,7 +779,6 @@
             let stack_top = current_top.as_mut_ptr();
             unsafe {
                 core::ptr::copy_nonoverlapping(kernel_buf.as_ptr(), stack_top, argc_size);
->>>>>>> 04de4494
             }
             current_top -= argc_size as u64;
             stack_top
@@ -794,12 +786,6 @@
             core::ptr::null()
         };
 
-<<<<<<< HEAD
-        let argv_ptr = if !argc.is_null() && argv_size > 0 {
-            let stack_top = current_top.as_mut_ptr();
-            unsafe {
-                core::ptr::copy_nonoverlapping(argv, stack_top, argv_size);
-=======
         let argv_ptr = if !argv.is_null() && argv_size > 0 {
             let stack_top = current_top.as_mut_ptr();
             unsafe {
@@ -808,7 +794,6 @@
                     stack_top,
                     argv_size,
                 );
->>>>>>> 04de4494
             }
             current_top -= argv_size as u64;
             stack_top
@@ -816,15 +801,12 @@
             core::ptr::null()
         };
 
-<<<<<<< HEAD
-=======
         unmap_ustack_mappings(&mut PAGETABLE.lock());
         unsafe {
             Cr3::write(active_table_root, Cr3Flags::empty());
             interrupt::enable();
         }
 
->>>>>>> 04de4494
         self.data.args = Args([
             Arg::from_ptr(argc_ptr as *mut u8),
             Arg::from_ptr(argv_ptr as *mut u8),
@@ -856,7 +838,6 @@
         drop(_alloc);
 
         copy_ustack_mappings_into(self.inner.pagedir(), &mut *PAGETABLE.lock());
-        serial_println!("building usr stack");
 
         let next_top =
             unsafe { init_usr_task(&self._marker.inner.info, self.inner.exit_info(), &self.data) };
