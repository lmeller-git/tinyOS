--- conflicted
+++ resolved
@@ -86,17 +86,11 @@
 
     // add_named_ktask(task1, "task1".into());
 
-<<<<<<< HEAD
-    // add_named_ktask(rand, "random".into());
-    // serial_println!("random");
-    // add_named_ktask(listen, "term".into());
-    // serial_println!("listen");
-=======
     add_named_ktask(rand, "random".into());
     serial_println!("random");
     add_named_ktask(listen, "term".into());
     serial_println!("listen");
->>>>>>> 67ee0da2
+
     loop {
         threading::yield_now();
     }
